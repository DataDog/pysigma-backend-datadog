<<<<<<< HEAD
# pylint: disable=too-many-lines
import pytest
from sigma.collection import SigmaCollection
from sigma.exceptions import SigmaTransformationError

from dd_sigma.backends.datadog.datadog_backend import UnsupportedSyntax
# File for Review
# TODO: Remove once Datadog Backend is published in PySigma
import sys

sys.path.append(".")
from dd_sigma.backends.datadog import DatadogBackend

# from sigma.backends.datadog import DatadogBackend TODO: Reenable this line once our backend is published


def test_datadog_pipeline_aws_simple():
    assert (
        DatadogBackend().convert(
            SigmaCollection.from_yaml(
                """
            title: Basic Sigma Rule Test for AWS
            status: test
            logsource:
                product: aws
                service: cloudtrail
            detection:
                sel:
                    eventSource: 'cloudtrail.amazonaws.com'
                    eventName: 'LookupEvents'
                condition: sel
        """
            )
        )
        == ["@eventSource:cloudtrail.amazonaws.com AND @eventName:LookupEvents"]
    )


def test_datadog_multiple_evt_names():
    assert (
        DatadogBackend().convert(
            SigmaCollection.from_yaml(
                """
                title: Multiple Event Names
                status: test
                logsource:
                    product: aws
                    service: cloudtrail
                detection:
                    sel:
                        eventSource: 's3.amazonaws.com'
                        eventName:
                            - 'PutBucketLogging'
                            - 'PutBucketWebsite'
                            - 'PutEncryptionConfiguration'
                    condition: sel
            """
            )
        )
        == [
            "@eventSource:s3.amazonaws.com AND (@eventName:PutBucketLogging OR @eventName:PutBucketWebsite OR @eventName:PutEncryptionConfiguration)"
        ]
    )


def test_datadog_unsupported_rule_type():
    with pytest.raises(
        SigmaTransformationError,
        match="Conversion for rule type not yet suppported by the Datadog Backend.",
    ):
        DatadogBackend().convert(
            SigmaCollection.from_yaml(
                """
                title: Rule type not supported
                status: test
                logsource:
                    product: windows
                    service: windows
                    category: windows # unsupported rule type
                detection:
                    sel:
                        field: anyfield
                    condition: sel
            """
            )
        )


# This test also accounts for less than operators not appearing in rules as the less than operator is used with aggregate functions.
# Since we can't use aggregate functions, we won't have anything to compare them with.
def test_datadog_pipeline_unsupported_aggregate_conditions_rule_type():
    with pytest.raises(
        SigmaTransformationError,
        match="The Datadog backend currently doesn't support rules with with aggregate function conditions like count, min, max, avg, sum, and near.",
    ):
        DatadogBackend().convert(
            SigmaCollection.from_yaml(
                """
                title: Aggregate Rules Not Supported
                status: test
                logsource:
                    product: aws
                    service: cloudtrail
                    category: any
                detection:
                    sel:
                        field: 'suspicious'
                    condition: sel | max() < 3
            """
            )
        )


def test_datadog_pipeline_multiple_filters():
    assert (
        DatadogBackend().convert(
            SigmaCollection.from_yaml(
                """
            title: Test Filters
            status: test
            logsource:
                product: aws
                service: cloudtrail
            detection:
                selection:
                    eventName: 'CreateInstanceExportTask'
                    eventSource: 'ec2.amazonaws.com'
                filter1:
                    errorMessage|contains: '*'
                filter2:
                    errorCode|contains: '*'
                filter3:
                    responseElements|contains: 'Failure'
                condition: selection and not 1 of filter*
        """
            )
        )
        == [
            "@eventName:CreateInstanceExportTask AND @eventSource:ec2.amazonaws.com AND NOT (@errorMessage:* OR @errorCode:* OR @responseElements:*Failure*)"
        ]
    )


def test_datadog_pipeline_unsupported_regex():
    with pytest.raises(UnsupportedSyntax):
        DatadogBackend().convert(
            SigmaCollection.from_yaml(
                """
                title: Regex Not Supported
                status: test
                logsource:
                    product: aws
                    service: cloudtrail
                    category: any
                detection:
                    sel:
                        fieldA|re: maroon*
                    condition: sel
            """
            )
        )

=======
# # pylint: disable=too-many-lines
# import pytest
# from sigma.collection import SigmaCollection
# from sigma.exceptions import SigmaTransformationError
#
# from dd_sigma.backends.datadog.datadog_backend import UnsupportedSyntax
#
# # TODO: Remove once Datadog Backend is published in PySigma
# import sys
#
# sys.path.append(".")
# from dd_sigma.backends.datadog import DatadogBackend
#
# # from sigma.backends.datadog import DatadogBackend TODO: Reenable this line once our backend is published
#
#
# def test_datadog_pipeline_aws_simple():
#     assert (
#         DatadogBackend().convert(
#             SigmaCollection.from_yaml(
#                 """
#             title: Basic Sigma Rule Test for AWS
#             status: test
#             logsource:
#                 product: aws
#                 service: cloudtrail
#             detection:
#                 sel:
#                     eventSource: 'cloudtrail.amazonaws.com'
#                     eventName: 'LookupEvents'
#                 condition: sel
#         """
#             )
#         )
#         == ["@eventSource:cloudtrail.amazonaws.com AND @eventName:LookupEvents"]
#     )
#
#
# def test_datadog_multiple_evt_names():
#     assert (
#         DatadogBackend().convert(
#             SigmaCollection.from_yaml(
#                 """
#                 title: Multiple Event Names
#                 status: test
#                 logsource:
#                     product: aws
#                     service: cloudtrail
#                 detection:
#                     sel:
#                         eventSource: 's3.amazonaws.com'
#                         eventName:
#                             - 'PutBucketLogging'
#                             - 'PutBucketWebsite'
#                             - 'PutEncryptionConfiguration'
#                     condition: sel
#             """
#             )
#         )
#         == [
#             "@eventSource:s3.amazonaws.com AND (@eventName:PutBucketLogging OR @eventName:PutBucketWebsite OR @eventName:PutEncryptionConfiguration)"
#         ]
#     )
#
#
# def test_datadog_unsupported_rule_type():
#     with pytest.raises(
#         SigmaTransformationError,
#         match="Conversion for rule type not yet suppported by the Datadog Backend.",
#     ):
#         DatadogBackend().convert(
#             SigmaCollection.from_yaml(
#                 """
#                 title: Rule type not supported
#                 status: test
#                 logsource:
#                     product: windows
#                     service: windows
#                     category: windows # unsupported rule type
#                 detection:
#                     sel:
#                         field: anyfield
#                     condition: sel
#             """
#             )
#         )
#
#
# # This test also accounts for less than operators not appearing in rules as the less than operator is used with aggregate functions.
# # Since we can't use aggregate functions, we won't have anything to compare them with.
# def test_datadog_pipeline_unsupported_aggregate_conditions_rule_type():
#     with pytest.raises(
#         SigmaTransformationError,
#         match="The Datadog backend currently doesn't support rules with with aggregate function conditions like count, min, max, avg, sum, and near.",
#     ):
#         DatadogBackend().convert(
#             SigmaCollection.from_yaml(
#                 """
#                 title: Aggregate Rules Not Supported
#                 status: test
#                 logsource:
#                     product: aws
#                     service: cloudtrail
#                     category: any
#                 detection:
#                     sel:
#                         field: 'suspicious'
#                     condition: sel | max() < 3
#             """
#             )
#         )
#
#
# def test_datadog_pipeline_multiple_filters():
#     assert (
#         DatadogBackend().convert(
#             SigmaCollection.from_yaml(
#                 """
#             title: Test Filters
#             status: test
#             logsource:
#                 product: aws
#                 service: cloudtrail
#             detection:
#                 selection:
#                     eventName: 'CreateInstanceExportTask'
#                     eventSource: 'ec2.amazonaws.com'
#                 filter1:
#                     errorMessage|contains: '*'
#                 filter2:
#                     errorCode|contains: '*'
#                 filter3:
#                     responseElements|contains: 'Failure'
#                 condition: selection and not 1 of filter*
#         """
#             )
#         )
#         == [
#             "@eventName:CreateInstanceExportTask AND @eventSource:ec2.amazonaws.com AND NOT (@errorMessage:* OR @errorCode:* OR @responseElements:*Failure*)"
#         ]
#     )
#
#
# def test_datadog_pipeline_unsupported_regex():
#     with pytest.raises(UnsupportedSyntax):
#         DatadogBackend().convert(
#             SigmaCollection.from_yaml(
#                 """
#                 title: Regex Not Supported
#                 status: test
#                 logsource:
#                     product: aws
#                     service: cloudtrail
#                     category: any
#                 detection:
#                     sel:
#                         fieldA|re: maroon*
#                     condition: sel
#             """
#             )
#         )

>>>>>>> 2841699a
<|MERGE_RESOLUTION|>--- conflicted
+++ resolved
@@ -1,327 +1,162 @@
-<<<<<<< HEAD
-# pylint: disable=too-many-lines
-import pytest
-from sigma.collection import SigmaCollection
-from sigma.exceptions import SigmaTransformationError
-
-from dd_sigma.backends.datadog.datadog_backend import UnsupportedSyntax
-# File for Review
-# TODO: Remove once Datadog Backend is published in PySigma
-import sys
-
-sys.path.append(".")
-from dd_sigma.backends.datadog import DatadogBackend
-
-# from sigma.backends.datadog import DatadogBackend TODO: Reenable this line once our backend is published
-
-
-def test_datadog_pipeline_aws_simple():
-    assert (
-        DatadogBackend().convert(
-            SigmaCollection.from_yaml(
-                """
-            title: Basic Sigma Rule Test for AWS
-            status: test
-            logsource:
-                product: aws
-                service: cloudtrail
-            detection:
-                sel:
-                    eventSource: 'cloudtrail.amazonaws.com'
-                    eventName: 'LookupEvents'
-                condition: sel
-        """
-            )
-        )
-        == ["@eventSource:cloudtrail.amazonaws.com AND @eventName:LookupEvents"]
-    )
-
-
-def test_datadog_multiple_evt_names():
-    assert (
-        DatadogBackend().convert(
-            SigmaCollection.from_yaml(
-                """
-                title: Multiple Event Names
-                status: test
-                logsource:
-                    product: aws
-                    service: cloudtrail
-                detection:
-                    sel:
-                        eventSource: 's3.amazonaws.com'
-                        eventName:
-                            - 'PutBucketLogging'
-                            - 'PutBucketWebsite'
-                            - 'PutEncryptionConfiguration'
-                    condition: sel
-            """
-            )
-        )
-        == [
-            "@eventSource:s3.amazonaws.com AND (@eventName:PutBucketLogging OR @eventName:PutBucketWebsite OR @eventName:PutEncryptionConfiguration)"
-        ]
-    )
-
-
-def test_datadog_unsupported_rule_type():
-    with pytest.raises(
-        SigmaTransformationError,
-        match="Conversion for rule type not yet suppported by the Datadog Backend.",
-    ):
-        DatadogBackend().convert(
-            SigmaCollection.from_yaml(
-                """
-                title: Rule type not supported
-                status: test
-                logsource:
-                    product: windows
-                    service: windows
-                    category: windows # unsupported rule type
-                detection:
-                    sel:
-                        field: anyfield
-                    condition: sel
-            """
-            )
-        )
-
-
-# This test also accounts for less than operators not appearing in rules as the less than operator is used with aggregate functions.
-# Since we can't use aggregate functions, we won't have anything to compare them with.
-def test_datadog_pipeline_unsupported_aggregate_conditions_rule_type():
-    with pytest.raises(
-        SigmaTransformationError,
-        match="The Datadog backend currently doesn't support rules with with aggregate function conditions like count, min, max, avg, sum, and near.",
-    ):
-        DatadogBackend().convert(
-            SigmaCollection.from_yaml(
-                """
-                title: Aggregate Rules Not Supported
-                status: test
-                logsource:
-                    product: aws
-                    service: cloudtrail
-                    category: any
-                detection:
-                    sel:
-                        field: 'suspicious'
-                    condition: sel | max() < 3
-            """
-            )
-        )
-
-
-def test_datadog_pipeline_multiple_filters():
-    assert (
-        DatadogBackend().convert(
-            SigmaCollection.from_yaml(
-                """
-            title: Test Filters
-            status: test
-            logsource:
-                product: aws
-                service: cloudtrail
-            detection:
-                selection:
-                    eventName: 'CreateInstanceExportTask'
-                    eventSource: 'ec2.amazonaws.com'
-                filter1:
-                    errorMessage|contains: '*'
-                filter2:
-                    errorCode|contains: '*'
-                filter3:
-                    responseElements|contains: 'Failure'
-                condition: selection and not 1 of filter*
-        """
-            )
-        )
-        == [
-            "@eventName:CreateInstanceExportTask AND @eventSource:ec2.amazonaws.com AND NOT (@errorMessage:* OR @errorCode:* OR @responseElements:*Failure*)"
-        ]
-    )
-
-
-def test_datadog_pipeline_unsupported_regex():
-    with pytest.raises(UnsupportedSyntax):
-        DatadogBackend().convert(
-            SigmaCollection.from_yaml(
-                """
-                title: Regex Not Supported
-                status: test
-                logsource:
-                    product: aws
-                    service: cloudtrail
-                    category: any
-                detection:
-                    sel:
-                        fieldA|re: maroon*
-                    condition: sel
-            """
-            )
-        )
-
-=======
-# # pylint: disable=too-many-lines
-# import pytest
-# from sigma.collection import SigmaCollection
-# from sigma.exceptions import SigmaTransformationError
-#
-# from dd_sigma.backends.datadog.datadog_backend import UnsupportedSyntax
-#
-# # TODO: Remove once Datadog Backend is published in PySigma
-# import sys
-#
-# sys.path.append(".")
-# from dd_sigma.backends.datadog import DatadogBackend
-#
-# # from sigma.backends.datadog import DatadogBackend TODO: Reenable this line once our backend is published
-#
-#
-# def test_datadog_pipeline_aws_simple():
-#     assert (
-#         DatadogBackend().convert(
-#             SigmaCollection.from_yaml(
-#                 """
-#             title: Basic Sigma Rule Test for AWS
-#             status: test
-#             logsource:
-#                 product: aws
-#                 service: cloudtrail
-#             detection:
-#                 sel:
-#                     eventSource: 'cloudtrail.amazonaws.com'
-#                     eventName: 'LookupEvents'
-#                 condition: sel
-#         """
-#             )
-#         )
-#         == ["@eventSource:cloudtrail.amazonaws.com AND @eventName:LookupEvents"]
-#     )
-#
-#
-# def test_datadog_multiple_evt_names():
-#     assert (
-#         DatadogBackend().convert(
-#             SigmaCollection.from_yaml(
-#                 """
-#                 title: Multiple Event Names
-#                 status: test
-#                 logsource:
-#                     product: aws
-#                     service: cloudtrail
-#                 detection:
-#                     sel:
-#                         eventSource: 's3.amazonaws.com'
-#                         eventName:
-#                             - 'PutBucketLogging'
-#                             - 'PutBucketWebsite'
-#                             - 'PutEncryptionConfiguration'
-#                     condition: sel
-#             """
-#             )
-#         )
-#         == [
-#             "@eventSource:s3.amazonaws.com AND (@eventName:PutBucketLogging OR @eventName:PutBucketWebsite OR @eventName:PutEncryptionConfiguration)"
-#         ]
-#     )
-#
-#
-# def test_datadog_unsupported_rule_type():
-#     with pytest.raises(
-#         SigmaTransformationError,
-#         match="Conversion for rule type not yet suppported by the Datadog Backend.",
-#     ):
-#         DatadogBackend().convert(
-#             SigmaCollection.from_yaml(
-#                 """
-#                 title: Rule type not supported
-#                 status: test
-#                 logsource:
-#                     product: windows
-#                     service: windows
-#                     category: windows # unsupported rule type
-#                 detection:
-#                     sel:
-#                         field: anyfield
-#                     condition: sel
-#             """
-#             )
-#         )
-#
-#
-# # This test also accounts for less than operators not appearing in rules as the less than operator is used with aggregate functions.
-# # Since we can't use aggregate functions, we won't have anything to compare them with.
-# def test_datadog_pipeline_unsupported_aggregate_conditions_rule_type():
-#     with pytest.raises(
-#         SigmaTransformationError,
-#         match="The Datadog backend currently doesn't support rules with with aggregate function conditions like count, min, max, avg, sum, and near.",
-#     ):
-#         DatadogBackend().convert(
-#             SigmaCollection.from_yaml(
-#                 """
-#                 title: Aggregate Rules Not Supported
-#                 status: test
-#                 logsource:
-#                     product: aws
-#                     service: cloudtrail
-#                     category: any
-#                 detection:
-#                     sel:
-#                         field: 'suspicious'
-#                     condition: sel | max() < 3
-#             """
-#             )
-#         )
-#
-#
-# def test_datadog_pipeline_multiple_filters():
-#     assert (
-#         DatadogBackend().convert(
-#             SigmaCollection.from_yaml(
-#                 """
-#             title: Test Filters
-#             status: test
-#             logsource:
-#                 product: aws
-#                 service: cloudtrail
-#             detection:
-#                 selection:
-#                     eventName: 'CreateInstanceExportTask'
-#                     eventSource: 'ec2.amazonaws.com'
-#                 filter1:
-#                     errorMessage|contains: '*'
-#                 filter2:
-#                     errorCode|contains: '*'
-#                 filter3:
-#                     responseElements|contains: 'Failure'
-#                 condition: selection and not 1 of filter*
-#         """
-#             )
-#         )
-#         == [
-#             "@eventName:CreateInstanceExportTask AND @eventSource:ec2.amazonaws.com AND NOT (@errorMessage:* OR @errorCode:* OR @responseElements:*Failure*)"
-#         ]
-#     )
-#
-#
-# def test_datadog_pipeline_unsupported_regex():
-#     with pytest.raises(UnsupportedSyntax):
-#         DatadogBackend().convert(
-#             SigmaCollection.from_yaml(
-#                 """
-#                 title: Regex Not Supported
-#                 status: test
-#                 logsource:
-#                     product: aws
-#                     service: cloudtrail
-#                     category: any
-#                 detection:
-#                     sel:
-#                         fieldA|re: maroon*
-#                     condition: sel
-#             """
-#             )
-#         )
-
->>>>>>> 2841699a
+# pylint: disable=too-many-lines
+import pytest
+from sigma.collection import SigmaCollection
+from sigma.exceptions import SigmaTransformationError
+
+from dd_sigma.backends.datadog.datadog_backend import UnsupportedSyntax
+# File for Review
+# TODO: Remove once Datadog Backend is published in PySigma
+import sys
+
+sys.path.append(".")
+from dd_sigma.backends.datadog import DatadogBackend
+
+# from sigma.backends.datadog import DatadogBackend TODO: Reenable this line once our backend is published
+
+
+def test_datadog_pipeline_aws_simple():
+    assert (
+        DatadogBackend().convert(
+            SigmaCollection.from_yaml(
+                """
+            title: Basic Sigma Rule Test for AWS
+            status: test
+            logsource:
+                product: aws
+                service: cloudtrail
+            detection:
+                sel:
+                    eventSource: 'cloudtrail.amazonaws.com'
+                    eventName: 'LookupEvents'
+                condition: sel
+        """
+            )
+        )
+        == ["@eventSource:cloudtrail.amazonaws.com AND @eventName:LookupEvents"]
+    )
+
+
+def test_datadog_multiple_evt_names():
+    assert (
+        DatadogBackend().convert(
+            SigmaCollection.from_yaml(
+                """
+                title: Multiple Event Names
+                status: test
+                logsource:
+                    product: aws
+                    service: cloudtrail
+                detection:
+                    sel:
+                        eventSource: 's3.amazonaws.com'
+                        eventName:
+                            - 'PutBucketLogging'
+                            - 'PutBucketWebsite'
+                            - 'PutEncryptionConfiguration'
+                    condition: sel
+            """
+            )
+        )
+        == [
+            "@eventSource:s3.amazonaws.com AND (@eventName:PutBucketLogging OR @eventName:PutBucketWebsite OR @eventName:PutEncryptionConfiguration)"
+        ]
+    )
+
+
+def test_datadog_unsupported_rule_type():
+    with pytest.raises(
+        SigmaTransformationError,
+        match="Conversion for rule type not yet suppported by the Datadog Backend.",
+    ):
+        DatadogBackend().convert(
+            SigmaCollection.from_yaml(
+                """
+                title: Rule type not supported
+                status: test
+                logsource:
+                    product: windows
+                    service: windows
+                    category: windows # unsupported rule type
+                detection:
+                    sel:
+                        field: anyfield
+                    condition: sel
+            """
+            )
+        )
+
+
+# This test also accounts for less than operators not appearing in rules as the less than operator is used with aggregate functions.
+# Since we can't use aggregate functions, we won't have anything to compare them with.
+def test_datadog_pipeline_unsupported_aggregate_conditions_rule_type():
+    with pytest.raises(
+        SigmaTransformationError,
+        match="The Datadog backend currently doesn't support rules with with aggregate function conditions like count, min, max, avg, sum, and near.",
+    ):
+        DatadogBackend().convert(
+            SigmaCollection.from_yaml(
+                """
+                title: Aggregate Rules Not Supported
+                status: test
+                logsource:
+                    product: aws
+                    service: cloudtrail
+                    category: any
+                detection:
+                    sel:
+                        field: 'suspicious'
+                    condition: sel | max() < 3
+            """
+            )
+        )
+
+
+def test_datadog_pipeline_multiple_filters():
+    assert (
+        DatadogBackend().convert(
+            SigmaCollection.from_yaml(
+                """
+            title: Test Filters
+            status: test
+            logsource:
+                product: aws
+                service: cloudtrail
+            detection:
+                selection:
+                    eventName: 'CreateInstanceExportTask'
+                    eventSource: 'ec2.amazonaws.com'
+                filter1:
+                    errorMessage|contains: '*'
+                filter2:
+                    errorCode|contains: '*'
+                filter3:
+                    responseElements|contains: 'Failure'
+                condition: selection and not 1 of filter*
+        """
+            )
+        )
+        == [
+            "@eventName:CreateInstanceExportTask AND @eventSource:ec2.amazonaws.com AND NOT (@errorMessage:* OR @errorCode:* OR @responseElements:*Failure*)"
+        ]
+    )
+
+
+def test_datadog_pipeline_unsupported_regex():
+    with pytest.raises(UnsupportedSyntax):
+        DatadogBackend().convert(
+            SigmaCollection.from_yaml(
+                """
+                title: Regex Not Supported
+                status: test
+                logsource:
+                    product: aws
+                    service: cloudtrail
+                    category: any
+                detection:
+                    sel:
+                        fieldA|re: maroon*
+                    condition: sel
+            """
+            )
+        )
+