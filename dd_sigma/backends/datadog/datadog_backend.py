<<<<<<< HEAD
# pylint: disable=too-many-lines
from sigma.conversion.state import ConversionState
from sigma.rule import SigmaRule
from sigma.conversion.base import TextQueryBackend

from sigma.processing.pipeline import ProcessingPipeline
from sigma.conditions import ConditionItem, ConditionAND, ConditionOR, ConditionNOT
from sigma.types import SigmaCompareExpression, SigmaRegularExpression

import re
from typing import ClassVar, Dict, Tuple, Pattern, List, Optional, Any

# Todo: Remove once Datadog Pipeline is published
# File for Review
import sys

sys.path.append(".")

from dd_sigma.pipelines.datadog.datadog import datadog_aws_pipeline


# Empty class for unsupported syntax like RegEx which raises an exception
class UnsupportedSyntax(Exception):
    ...


class DatadogBackend(TextQueryBackend):
    """Generates a Datdog query using Datadog Query Syntax here:  https://docs.datadoghq.com/logs/explorer/search_syntax/"""

    name: ClassVar[str] = "Datadog Backend"
    formats: Dict[str, str] = {"default": "Datadog query syntax"}
    requires_pipeline: bool = True
    backend_processing_pipeline: ClassVar[ProcessingPipeline] = datadog_aws_pipeline()
    # The backend generates grouping if required
    precedence: ClassVar[Tuple[ConditionItem, ConditionItem, ConditionItem]] = (
        ConditionNOT,
        ConditionAND,
        ConditionOR,
    )
    group_expression: ClassVar[
        str
    ] = "({expr})"  # Expression for precedence override grouping as format string with {expr} placeholder

    # Generated query tokens
    token_separator: str = " "  # separator inserted between all boolean operators
    or_token: ClassVar[str] = "OR"
    and_token: ClassVar[str] = "AND"
    not_token: ClassVar[str] = "NOT"
    eq_token: ClassVar[
        str
    ] = ":"  # Token inserted between field and value (without separator)

    ### Escaping
    field_escape: ClassVar[
        str
    ] = "\\"  # Character to escape particular parts defined in field_escape_pattern.
    field_escape_quote: ClassVar[
        bool
    ] = True  # Escape quote string defined in field_quote
    field_escape_pattern: ClassVar[Pattern] = re.compile(
        "\\s"
    )  # All matches of this pattern are prepended with the string contained in field_escape.

    ## Values
    str_quote: ClassVar[
        str
    ] = ""  # string quoting character (added as escaping character)
    escape_char: ClassVar[
        str
    ] = "\\"  # Escaping character for special characters inside string
    wildcard_multi: ClassVar[str] = "*"  # Character used as multi-character wildcard
    wildcard_single: ClassVar[str] = "*"  # Character used as single-character wildcard
    add_escaped: ClassVar[
        str
    ] = ' + - = && || > < ! ( ) { } [ ] ^ “ ” ~ * ? : " '  # Characters quoted in addition to wildcards and string quote
    filter_chars: ClassVar[str] = ""  # Characters filtered
    bool_values: ClassVar[
        Dict[bool, str]
    ] = {  # Values to which boolean values are mapped.
        True: "true",
        False: "false",
    }

    # String matching operators. if none is appropriate eq_token is used.
    startswith_expression: ClassVar[str] = "{field}:{value}*"
    endswith_expression: ClassVar[str] = "{field}:*{value}"
    contains_expression: ClassVar[str] = "{field}:*{value}*"
    icontains_token: ClassVar[str] = "{field}:*{value}*"

    # Numeric comparison operators
    compare_op_expression: ClassVar[
        str
    ] = "{field}:{operator}{value}"  # Compare operation query as format string with placeholders {field}, {operator} and {value}
    # Mapping between CompareOperators elements and strings used as replacement for {operator} in compare_op_expression
    compare_operators: ClassVar[Dict[SigmaCompareExpression.CompareOperators, str]] = {
        SigmaCompareExpression.CompareOperators.GT: ">",
        SigmaCompareExpression.CompareOperators.GTE: ">=",
        SigmaCompareExpression.CompareOperators.LT: "<",
        SigmaCompareExpression.CompareOperators.LTE: ">=",
    }

    # Expression for comparing two event fields
    field_equals_field_expression: ClassVar[
        Optional[str]
    ] = None  # Field comparison expression with the placeholders {field1} and {field2} corresponding to left field and right value side of Sigma detection item
    field_equals_field_escaping_quoting: Tuple[bool, bool] = (
        True,
        True,
    )  # If regular field-escaping/quoting is applied to field1 and field2. A custom escaping/quoting can be implemented in the convert_condition_field_eq_field_escape_and_quote method.

    # Field existence condition expressions.
    field_exists_expression: ClassVar[
        str
    ] = "({field})"  # Expression for field existence as format string with {field} placeholder for field name
    field_not_exists_expression: ClassVar[
        str
    ] = "NOT ({field})"  # Expression for field non-existence as format string with {field} placeholder for field name. If not set, field_exists_expression is negated with boolean NOT.

    # Field value in list, e.g. "field in (value list)" or "field contains all (value list)"
    # Convert OR as in-expression
    convert_and_as_in: ClassVar[bool] = False  # Convert AND as in-expression
    field_in_list_expression: ClassVar[
        str
    ] = "{field}{op}({list})"  # Expression for field in list of values as format string with placeholders {field}, {op} and {list}

    # and_in_operator : ClassVar[str] = "contains-all"    # Operator used to convert AND into in-expressions. Must be set if convert_and_as_in is set
    list_separator: ClassVar[str] = "OR "  # List element separator

    # Value not bound to a field
    unbound_value_str_expression: ClassVar[
        str
    ] = '"{value}"'  # Expression for string value not bound to a field as format string with placeholder {value}
    unbound_value_num_expression: ClassVar[
        str
    ] = "{value}"  # Expression for number value not bound to a field as format string with placeholder {value}

    def convert_condition_field_eq_val_re(
        self, cond: SigmaRegularExpression, state: Any
    ) -> None:
        """
        This function unconditionally raises an exception because Datadog's rule syntax does not support
        full regular expressions.
        In the future we can convert to the supported glob syntax in some cases.
        """
        raise UnsupportedSyntax(
            "Regular expressions are not currently supported in Datadog's rule query format"
        )

    def finalize_query_siem_rule(
        self, rule: SigmaRule, query: str, index: int, state: ConversionState
    ) -> Dict:
        """
        Generation of Datadog Cloud SIEM Detection Rules.

        For more details on Cloud SIEM Detection rules, see:
        https://docs.datadoghq.com/security/cloud_siem/log_detection_rules?tab=threshold
        For best practices for writing Datadog security rules see:
        https://www.datadoghq.com/blog/writing-datadog-security-detection-rules/
        """
        siem_rule = {
            "product": ["security_monitoring"],
            "name": f"SIGMA Threshold Detection - {rule.title}",
            "message": f"SIGMA Rule ID: {str(rule.id)} \n False Positives: {rule.falsepositives}) \n Description: {rule.description}",
            "tags": [f"{n.namespace}-{n.name}" for n in rule.tags],
            "source": f"{rule.logsource.service}",
            "queries": [
                {
                    "name": "",
                    "query": query,
                    "groupByFields": ["@userIdentity.arn"],
                    "distinctFields": [],
                    "aggregation": "",
                }
            ],
            "options": {
                "detectionMethod": "threshold",
                "evaluationWindow": 3600,
                "keepAlive": 3600,
                "maxSignalDuration": 86400,
            },
            "cases": [
                {
                    "status": str(rule.level.name).lower()
                    if rule.level is not None
                    else "low",
                    "notifications": [],
                    "name": "",
                    "condition": "a > 0",
                }
            ],
        }
        return siem_rule

    def finalize_output_siem_rule(self, queries: List[Dict]) -> Dict:
        return list(queries)
=======
# # pylint: disable=too-many-lines
# from sigma.conversion.state import ConversionState
# from sigma.rule import SigmaRule
# from sigma.conversion.base import TextQueryBackend
#
# from sigma.processing.pipeline import ProcessingPipeline
# from sigma.conditions import ConditionItem, ConditionAND, ConditionOR, ConditionNOT
# from sigma.types import SigmaCompareExpression, SigmaRegularExpression
#
# import re
# from typing import ClassVar, Dict, Tuple, Pattern, List, Optional, Any
#
# # Todo: Remove once Datadog Pipeline is published
# import sys
#
# sys.path.append(".")
#
# from dd_sigma.pipelines.datadog.datadog import datadog_aws_pipeline
#
#
# # Empty class for unsupported syntax like RegEx which raises an exception
# class UnsupportedSyntax(Exception):
#     ...
#
#
# class DatadogBackend(TextQueryBackend):
#     """Generates a Datdog query using Datadog Query Syntax here:  https://docs.datadoghq.com/logs/explorer/search_syntax/"""
#
#     name: ClassVar[str] = "Datadog Backend"
#     formats: Dict[str, str] = {"default": "Datadog query syntax"}
#     requires_pipeline: bool = True
#     backend_processing_pipeline: ClassVar[ProcessingPipeline] = datadog_aws_pipeline()
#     # The backend generates grouping if required
#     precedence: ClassVar[Tuple[ConditionItem, ConditionItem, ConditionItem]] = (
#         ConditionNOT,
#         ConditionAND,
#         ConditionOR,
#     )
#     group_expression: ClassVar[
#         str
#     ] = "({expr})"  # Expression for precedence override grouping as format string with {expr} placeholder
#
#     # Generated query tokens
#     token_separator: str = " "  # separator inserted between all boolean operators
#     or_token: ClassVar[str] = "OR"
#     and_token: ClassVar[str] = "AND"
#     not_token: ClassVar[str] = "NOT"
#     eq_token: ClassVar[
#         str
#     ] = ":"  # Token inserted between field and value (without separator)
#
#     ### Escaping
#     field_escape: ClassVar[
#         str
#     ] = "\\"  # Character to escape particular parts defined in field_escape_pattern.
#     field_escape_quote: ClassVar[
#         bool
#     ] = True  # Escape quote string defined in field_quote
#     field_escape_pattern: ClassVar[Pattern] = re.compile(
#         "\\s"
#     )  # All matches of this pattern are prepended with the string contained in field_escape.
#
#     ## Values
#     str_quote: ClassVar[
#         str
#     ] = ""  # string quoting character (added as escaping character)
#     escape_char: ClassVar[
#         str
#     ] = "\\"  # Escaping character for special characters inside string
#     wildcard_multi: ClassVar[str] = "*"  # Character used as multi-character wildcard
#     wildcard_single: ClassVar[str] = "*"  # Character used as single-character wildcard
#     add_escaped: ClassVar[
#         str
#     ] = ' + - = && || > < ! ( ) { } [ ] ^ “ ” ~ * ? : " '  # Characters quoted in addition to wildcards and string quote
#     filter_chars: ClassVar[str] = ""  # Characters filtered
#     bool_values: ClassVar[
#         Dict[bool, str]
#     ] = {  # Values to which boolean values are mapped.
#         True: "true",
#         False: "false",
#     }
#
#     # String matching operators. if none is appropriate eq_token is used.
#     startswith_expression: ClassVar[str] = "{field}:{value}*"
#     endswith_expression: ClassVar[str] = "{field}:*{value}"
#     contains_expression: ClassVar[str] = "{field}:*{value}*"
#     icontains_token: ClassVar[str] = "{field}:*{value}*"
#
#     # Numeric comparison operators
#     compare_op_expression: ClassVar[
#         str
#     ] = "{field}:{operator}{value}"  # Compare operation query as format string with placeholders {field}, {operator} and {value}
#     # Mapping between CompareOperators elements and strings used as replacement for {operator} in compare_op_expression
#     compare_operators: ClassVar[Dict[SigmaCompareExpression.CompareOperators, str]] = {
#         SigmaCompareExpression.CompareOperators.GT: ">",
#         SigmaCompareExpression.CompareOperators.GTE: ">=",
#         SigmaCompareExpression.CompareOperators.LT: "<",
#         SigmaCompareExpression.CompareOperators.LTE: ">=",
#     }
#
#     # Expression for comparing two event fields
#     field_equals_field_expression: ClassVar[
#         Optional[str]
#     ] = None  # Field comparison expression with the placeholders {field1} and {field2} corresponding to left field and right value side of Sigma detection item
#     field_equals_field_escaping_quoting: Tuple[bool, bool] = (
#         True,
#         True,
#     )  # If regular field-escaping/quoting is applied to field1 and field2. A custom escaping/quoting can be implemented in the convert_condition_field_eq_field_escape_and_quote method.
#
#     # Field existence condition expressions.
#     field_exists_expression: ClassVar[
#         str
#     ] = "({field})"  # Expression for field existence as format string with {field} placeholder for field name
#     field_not_exists_expression: ClassVar[
#         str
#     ] = "NOT ({field})"  # Expression for field non-existence as format string with {field} placeholder for field name. If not set, field_exists_expression is negated with boolean NOT.
#
#     # Field value in list, e.g. "field in (value list)" or "field contains all (value list)"
#     # Convert OR as in-expression
#     convert_and_as_in: ClassVar[bool] = False  # Convert AND as in-expression
#     field_in_list_expression: ClassVar[
#         str
#     ] = "{field}{op}({list})"  # Expression for field in list of values as format string with placeholders {field}, {op} and {list}
#
#     # and_in_operator : ClassVar[str] = "contains-all"    # Operator used to convert AND into in-expressions. Must be set if convert_and_as_in is set
#     list_separator: ClassVar[str] = "OR "  # List element separator
#
#     # Value not bound to a field
#     unbound_value_str_expression: ClassVar[
#         str
#     ] = '"{value}"'  # Expression for string value not bound to a field as format string with placeholder {value}
#     unbound_value_num_expression: ClassVar[
#         str
#     ] = "{value}"  # Expression for number value not bound to a field as format string with placeholder {value}
#
#     def convert_condition_field_eq_val_re(
#         self, cond: SigmaRegularExpression, state: Any
#     ) -> None:
#         """
#         This function unconditionally raises an exception because Datadog's rule syntax does not support
#         full regular expressions.
#         In the future we can convert to the supported glob syntax in some cases.
#         """
#         raise UnsupportedSyntax(
#             "Regular expressions are not currently supported in Datadog's rule query format"
#         )
#
#     def finalize_query_siem_rule(
#         self, rule: SigmaRule, query: str, index: int, state: ConversionState
#     ) -> Dict:
#         """
#         Generation of Datadog Cloud SIEM Detection Rules.
#
#         For more details on Cloud SIEM Detection rules, see:
#         https://docs.datadoghq.com/security/cloud_siem/log_detection_rules?tab=threshold
#         For best practices for writing Datadog security rules see:
#         https://www.datadoghq.com/blog/writing-datadog-security-detection-rules/
#         """
#         siem_rule = {
#             "product": ["security_monitoring"],
#             "name": f"SIGMA Threshold Detection - {rule.title}",
#             "message": f"SIGMA Rule ID: {str(rule.id)} \n False Positives: {rule.falsepositives}) \n Description: {rule.description}",
#             "tags": [f"{n.namespace}-{n.name}" for n in rule.tags],
#             "source": f"{rule.logsource.service}",
#             "queries": [
#                 {
#                     "name": "",
#                     "query": query,
#                     "groupByFields": ["@userIdentity.arn"],
#                     "distinctFields": [],
#                     "aggregation": "",
#                 }
#             ],
#             "options": {
#                 "detectionMethod": "threshold",
#                 "evaluationWindow": 3600,
#                 "keepAlive": 3600,
#                 "maxSignalDuration": 86400,
#             },
#             "cases": [
#                 {
#                     "status": str(rule.level.name).lower()
#                     if rule.level is not None
#                     else "low",
#                     "notifications": [],
#                     "name": "",
#                     "condition": "a > 0",
#                 }
#             ],
#         }
#         return siem_rule
#
#     def finalize_output_siem_rule(self, queries: List[Dict]) -> Dict:
#         return list(queries)
>>>>>>> 2841699a
<|MERGE_RESOLUTION|>--- conflicted
+++ resolved
@@ -1,4 +1,3 @@
-<<<<<<< HEAD
 # pylint: disable=too-many-lines
 from sigma.conversion.state import ConversionState
 from sigma.rule import SigmaRule
@@ -194,199 +193,3 @@
 
     def finalize_output_siem_rule(self, queries: List[Dict]) -> Dict:
         return list(queries)
-=======
-# # pylint: disable=too-many-lines
-# from sigma.conversion.state import ConversionState
-# from sigma.rule import SigmaRule
-# from sigma.conversion.base import TextQueryBackend
-#
-# from sigma.processing.pipeline import ProcessingPipeline
-# from sigma.conditions import ConditionItem, ConditionAND, ConditionOR, ConditionNOT
-# from sigma.types import SigmaCompareExpression, SigmaRegularExpression
-#
-# import re
-# from typing import ClassVar, Dict, Tuple, Pattern, List, Optional, Any
-#
-# # Todo: Remove once Datadog Pipeline is published
-# import sys
-#
-# sys.path.append(".")
-#
-# from dd_sigma.pipelines.datadog.datadog import datadog_aws_pipeline
-#
-#
-# # Empty class for unsupported syntax like RegEx which raises an exception
-# class UnsupportedSyntax(Exception):
-#     ...
-#
-#
-# class DatadogBackend(TextQueryBackend):
-#     """Generates a Datdog query using Datadog Query Syntax here:  https://docs.datadoghq.com/logs/explorer/search_syntax/"""
-#
-#     name: ClassVar[str] = "Datadog Backend"
-#     formats: Dict[str, str] = {"default": "Datadog query syntax"}
-#     requires_pipeline: bool = True
-#     backend_processing_pipeline: ClassVar[ProcessingPipeline] = datadog_aws_pipeline()
-#     # The backend generates grouping if required
-#     precedence: ClassVar[Tuple[ConditionItem, ConditionItem, ConditionItem]] = (
-#         ConditionNOT,
-#         ConditionAND,
-#         ConditionOR,
-#     )
-#     group_expression: ClassVar[
-#         str
-#     ] = "({expr})"  # Expression for precedence override grouping as format string with {expr} placeholder
-#
-#     # Generated query tokens
-#     token_separator: str = " "  # separator inserted between all boolean operators
-#     or_token: ClassVar[str] = "OR"
-#     and_token: ClassVar[str] = "AND"
-#     not_token: ClassVar[str] = "NOT"
-#     eq_token: ClassVar[
-#         str
-#     ] = ":"  # Token inserted between field and value (without separator)
-#
-#     ### Escaping
-#     field_escape: ClassVar[
-#         str
-#     ] = "\\"  # Character to escape particular parts defined in field_escape_pattern.
-#     field_escape_quote: ClassVar[
-#         bool
-#     ] = True  # Escape quote string defined in field_quote
-#     field_escape_pattern: ClassVar[Pattern] = re.compile(
-#         "\\s"
-#     )  # All matches of this pattern are prepended with the string contained in field_escape.
-#
-#     ## Values
-#     str_quote: ClassVar[
-#         str
-#     ] = ""  # string quoting character (added as escaping character)
-#     escape_char: ClassVar[
-#         str
-#     ] = "\\"  # Escaping character for special characters inside string
-#     wildcard_multi: ClassVar[str] = "*"  # Character used as multi-character wildcard
-#     wildcard_single: ClassVar[str] = "*"  # Character used as single-character wildcard
-#     add_escaped: ClassVar[
-#         str
-#     ] = ' + - = && || > < ! ( ) { } [ ] ^ “ ” ~ * ? : " '  # Characters quoted in addition to wildcards and string quote
-#     filter_chars: ClassVar[str] = ""  # Characters filtered
-#     bool_values: ClassVar[
-#         Dict[bool, str]
-#     ] = {  # Values to which boolean values are mapped.
-#         True: "true",
-#         False: "false",
-#     }
-#
-#     # String matching operators. if none is appropriate eq_token is used.
-#     startswith_expression: ClassVar[str] = "{field}:{value}*"
-#     endswith_expression: ClassVar[str] = "{field}:*{value}"
-#     contains_expression: ClassVar[str] = "{field}:*{value}*"
-#     icontains_token: ClassVar[str] = "{field}:*{value}*"
-#
-#     # Numeric comparison operators
-#     compare_op_expression: ClassVar[
-#         str
-#     ] = "{field}:{operator}{value}"  # Compare operation query as format string with placeholders {field}, {operator} and {value}
-#     # Mapping between CompareOperators elements and strings used as replacement for {operator} in compare_op_expression
-#     compare_operators: ClassVar[Dict[SigmaCompareExpression.CompareOperators, str]] = {
-#         SigmaCompareExpression.CompareOperators.GT: ">",
-#         SigmaCompareExpression.CompareOperators.GTE: ">=",
-#         SigmaCompareExpression.CompareOperators.LT: "<",
-#         SigmaCompareExpression.CompareOperators.LTE: ">=",
-#     }
-#
-#     # Expression for comparing two event fields
-#     field_equals_field_expression: ClassVar[
-#         Optional[str]
-#     ] = None  # Field comparison expression with the placeholders {field1} and {field2} corresponding to left field and right value side of Sigma detection item
-#     field_equals_field_escaping_quoting: Tuple[bool, bool] = (
-#         True,
-#         True,
-#     )  # If regular field-escaping/quoting is applied to field1 and field2. A custom escaping/quoting can be implemented in the convert_condition_field_eq_field_escape_and_quote method.
-#
-#     # Field existence condition expressions.
-#     field_exists_expression: ClassVar[
-#         str
-#     ] = "({field})"  # Expression for field existence as format string with {field} placeholder for field name
-#     field_not_exists_expression: ClassVar[
-#         str
-#     ] = "NOT ({field})"  # Expression for field non-existence as format string with {field} placeholder for field name. If not set, field_exists_expression is negated with boolean NOT.
-#
-#     # Field value in list, e.g. "field in (value list)" or "field contains all (value list)"
-#     # Convert OR as in-expression
-#     convert_and_as_in: ClassVar[bool] = False  # Convert AND as in-expression
-#     field_in_list_expression: ClassVar[
-#         str
-#     ] = "{field}{op}({list})"  # Expression for field in list of values as format string with placeholders {field}, {op} and {list}
-#
-#     # and_in_operator : ClassVar[str] = "contains-all"    # Operator used to convert AND into in-expressions. Must be set if convert_and_as_in is set
-#     list_separator: ClassVar[str] = "OR "  # List element separator
-#
-#     # Value not bound to a field
-#     unbound_value_str_expression: ClassVar[
-#         str
-#     ] = '"{value}"'  # Expression for string value not bound to a field as format string with placeholder {value}
-#     unbound_value_num_expression: ClassVar[
-#         str
-#     ] = "{value}"  # Expression for number value not bound to a field as format string with placeholder {value}
-#
-#     def convert_condition_field_eq_val_re(
-#         self, cond: SigmaRegularExpression, state: Any
-#     ) -> None:
-#         """
-#         This function unconditionally raises an exception because Datadog's rule syntax does not support
-#         full regular expressions.
-#         In the future we can convert to the supported glob syntax in some cases.
-#         """
-#         raise UnsupportedSyntax(
-#             "Regular expressions are not currently supported in Datadog's rule query format"
-#         )
-#
-#     def finalize_query_siem_rule(
-#         self, rule: SigmaRule, query: str, index: int, state: ConversionState
-#     ) -> Dict:
-#         """
-#         Generation of Datadog Cloud SIEM Detection Rules.
-#
-#         For more details on Cloud SIEM Detection rules, see:
-#         https://docs.datadoghq.com/security/cloud_siem/log_detection_rules?tab=threshold
-#         For best practices for writing Datadog security rules see:
-#         https://www.datadoghq.com/blog/writing-datadog-security-detection-rules/
-#         """
-#         siem_rule = {
-#             "product": ["security_monitoring"],
-#             "name": f"SIGMA Threshold Detection - {rule.title}",
-#             "message": f"SIGMA Rule ID: {str(rule.id)} \n False Positives: {rule.falsepositives}) \n Description: {rule.description}",
-#             "tags": [f"{n.namespace}-{n.name}" for n in rule.tags],
-#             "source": f"{rule.logsource.service}",
-#             "queries": [
-#                 {
-#                     "name": "",
-#                     "query": query,
-#                     "groupByFields": ["@userIdentity.arn"],
-#                     "distinctFields": [],
-#                     "aggregation": "",
-#                 }
-#             ],
-#             "options": {
-#                 "detectionMethod": "threshold",
-#                 "evaluationWindow": 3600,
-#                 "keepAlive": 3600,
-#                 "maxSignalDuration": 86400,
-#             },
-#             "cases": [
-#                 {
-#                     "status": str(rule.level.name).lower()
-#                     if rule.level is not None
-#                     else "low",
-#                     "notifications": [],
-#                     "name": "",
-#                     "condition": "a > 0",
-#                 }
-#             ],
-#         }
-#         return siem_rule
-#
-#     def finalize_output_siem_rule(self, queries: List[Dict]) -> Dict:
-#         return list(queries)
->>>>>>> 2841699a
